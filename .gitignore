.env
env/
<<<<<<< HEAD
=======
venv/
>>>>>>> 7bf2240b
venv-rag/
__pycache__
.pytest_cache/

# Docker
.docker/
docker-compose.override.yml<|MERGE_RESOLUTION|>--- conflicted
+++ resolved
@@ -1,9 +1,6 @@
 .env
 env/
-<<<<<<< HEAD
-=======
 venv/
->>>>>>> 7bf2240b
 venv-rag/
 __pycache__
 .pytest_cache/
